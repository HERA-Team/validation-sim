--- conflicted
+++ resolved
@@ -19,11 +19,7 @@
 import numpy as np
 import psutil
 from hera_cli_utils import parse_args, run_with_profiling
-<<<<<<< HEAD
 from pyuvdata.uvdata import FastUVH5Meta
-=======
-from pyuvdata.uvdata.uvh5 import FastUVH5Meta
->>>>>>> 39713e8b
 
 logger = logging.getLogger("rechunk")
 ps = psutil.Process()
@@ -182,6 +178,19 @@
             uvd.baseline_array = np.tile(meta.unique_baseline_array, nt)
 
     uvd.Ntimes = nt
+
+
+def _check_rectangularity_consistency(
+    raw_files: dict[int, list[Path]], time_first: bool
+):
+    # Ensure all the files have rectangular blts with the same ordering.
+    # This is a requirement for the chunking to work.
+    for ch in channels:
+        for meta in raw_files[ch]:
+            if not meta.blts_are_rectangular:
+                raise ValueError("Not all files have rectangular blts.")
+            if meta.time_axis_faster_than_bls != time_first:
+                raise ValueError("Not all files have the same blt ordering.")
 
 
 def chunk_files(
@@ -215,16 +224,10 @@
 
     logger.info(f"Number of raw data files: {len(raw_files)}")
 
-    # Ensure all the files have rectangular blts with the same ordering.
-    # This is a requirement for the chunking to work.
     time_first = raw_files[channels[0]][0].time_axis_faster_than_bls
+
     if not assume_blt_layout:
-        for ch in channels:
-            for meta in raw_files[ch]:
-                if not meta.blts_are_rectangular:
-                    raise ValueError("Not all files have rectangular blts.")
-                if meta.time_axis_faster_than_bls != time_first:
-                    raise ValueError("Not all files have the same blt ordering.")
+        _check_rectangularity_consistency(raw_files, time_first)
 
     # Read the metadata from a file to get the times.
     logging.info("Reading reference metadata...")
@@ -271,10 +274,7 @@
         uvd.Npols = len(pol_indices)
         uvd.polarization_array = meta.polarization_array[pol_indices]
 
-    if uvd.data_array is not None:
-        DTYPE = uvd.data_array.dtype
-    else:
-        DTYPE = np.dtype(complex)
+    DTYPE = np.dtype(complex) if uvd.data_array is None else uvd.data_array.dtype
 
     if time_first:
         phase_center_ra = uvd.phase_center_app_ra[: meta.Ntimes]
@@ -294,8 +294,6 @@
         raw_files[channels[0]], n_times_per_file, lst_wrap
     )
     logger.info("Got all time slices")
-
-    # metas0 = raw_files[channels[0]]
 
     # Figure out how many frequencies we can fit in the data at once.
     current_mem = ps.memory_info().rss
