--- conflicted
+++ resolved
@@ -44,18 +44,12 @@
     profile: bool = False,
 ):
     """Run a full validation sim on SLURM compute."""
-<<<<<<< HEAD
     sgpu = "gpu" if gpu else "cpu"
     simulator_config = utils.REPODIR / f"{simulator}-{sgpu}.yaml"
 
     assert (
         simulator_config.exists()
     ), f"Simulator config file {simulator_config.name} does not exist."
-=======
-    simulator_config = (
-        utils.REPODIR / "visgpu.yaml" if gpu else utils.REPODIR / "viscpu.yaml"
-    )
->>>>>>> 8f582081
 
     logger.info(f"Frequency channels to run: {channels}")
 
